"""Construct App."""

import os
from typing import Any, Dict, List, Optional

from aws_cdk import App, CfnOutput, Duration, Stack, Tags
from aws_cdk import aws_apigatewayv2_alpha as apigw
from aws_cdk import aws_cloudwatch as cloudwatch
from aws_cdk import aws_cloudwatch_actions as cloudwatch_actions
from aws_cdk import aws_iam as iam
from aws_cdk import aws_lambda
from aws_cdk import aws_logs as logs
from aws_cdk import aws_sns as sns
from aws_cdk import aws_sns_subscriptions as subscriptions
from aws_cdk.aws_apigatewayv2_integrations_alpha import HttpLambdaIntegration
from aws_cdk import (
    aws_cloudwatch as cloudwatch,
    aws_sns as sns,
    aws_sns_subscriptions as subscriptions,
    aws_cloudwatch_actions as cloudwatch_actions,
)
from config import StackSettings
from constructs import Construct

settings = StackSettings()


DEFAULT_ENV = {
    "GDAL_CACHEMAX": "200",  # 200 mb
    "GDAL_DISABLE_READDIR_ON_OPEN": "EMPTY_DIR",
    "GDAL_INGESTED_BYTES_AT_OPEN": "32768",  # get more bytes when opening the files.
    "GDAL_HTTP_MERGE_CONSECUTIVE_RANGES": "YES",
    "GDAL_HTTP_MULTIPLEX": "YES",
    "GDAL_HTTP_VERSION": "2",
    "PYTHONWARNINGS": "ignore",
    "VSI_CACHE": "TRUE",
    "VSI_CACHE_SIZE": "5000000",  # 5 MB (per file-handle)
}


class LambdaStack(Stack):
    """Lambda Stack"""

    def __init__(
        self,
        scope: Construct,
        id: str,
        memory: int = 1024,
        timeout: int = 30,
        runtime: aws_lambda.Runtime = aws_lambda.Runtime.PYTHON_3_10,
        concurrent: Optional[int] = None,
        permissions: Optional[List[iam.PolicyStatement]] = None,
        environment: Optional[Dict] = None,
        context_dir: str = "../../",
        **kwargs: Any,
    ) -> None:
        """Define stack."""
        super().__init__(scope, id, *kwargs)

        permissions = permissions or []
        environment = environment or {}

        lambda_function = aws_lambda.Function(
            self,
            f"{id}-lambda",
            runtime=runtime,
            code=aws_lambda.Code.from_docker_build(
                path=os.path.abspath(context_dir),
                file="infrastructure/aws/lambda/Dockerfile",
                platform="linux/amd64",
            ),
            handler="handler.handler",
            memory_size=memory,
            reserved_concurrent_executions=concurrent,
            timeout=Duration.seconds(timeout),
            environment={**DEFAULT_ENV, **environment},
            log_retention=logs.RetentionDays.ONE_WEEK,
        )

        for perm in permissions:
            lambda_function.add_to_role_policy(perm)

        api = apigw.HttpApi(
            self,
            f"{id}-endpoint",
            default_integration=HttpLambdaIntegration(
                f"{id}-integration", lambda_function
            ),
        )

        # Create an SNS Topic
        if settings.alarm_email:
<<<<<<< HEAD
            topic = sns.Topic(self, "DevTitilerXarray500Errors",
                            display_name="Dev TitilerXarray Gateway 500 Errors",
                            topic_name="DevTitilerXarray500Errors")
=======
            topic = sns.Topic(
                self,
                "DevTitilerXarray500Errors",
                display_name="Dev TitilerXarray Gateway 500 Errors",
                topic_name="DevTitilerXarray500Errors",
            )
>>>>>>> 1e983ba3
            # Subscribe email to the topic
            email_address = settings.alarm_email
            topic.add_subscription(subscriptions.EmailSubscription(email_address))

            # Create CloudWatch Alarm
<<<<<<< HEAD
            alarm = cloudwatch.Alarm(self, "MyAlarm",
                            metric=cloudwatch.Metric(
                                namespace="AWS/ApiGateway",
                                metric_name="5XXError",
                                dimensions_map={
                                    "ApiName": f"{id}-endpoint"
                                },
                                period=Duration.minutes(1)),
                            evaluation_periods=1,
                            threshold=1,
                            alarm_description="Alarm if 500 errors are detected",
                            alarm_name="ApiGateway500Alarm",
                            actions_enabled=True
                            )
=======
            alarm = cloudwatch.Alarm(
                self,
                "MyAlarm",
                metric=cloudwatch.Metric(
                    namespace="AWS/ApiGateway",
                    metric_name="5XXError",
                    dimensions_map={"ApiName": f"{id}-endpoint"},
                    period=Duration.minutes(1),
                ),
                evaluation_periods=1,
                threshold=1,
                alarm_description="Alarm if 500 errors are detected",
                alarm_name="ApiGateway500Alarm",
                actions_enabled=True,
            )
>>>>>>> 1e983ba3
            alarm.add_alarm_action(cloudwatch_actions.SnsAction(topic))
        CfnOutput(self, "Endpoint", value=api.url)


app = App()

perms = []
if settings.buckets:
    perms.append(
        iam.PolicyStatement(
            actions=["s3:GetObject"],
            resources=[f"arn:aws:s3:::{bucket}*" for bucket in settings.buckets],
        )
    )


lambda_stack = LambdaStack(
    app,
    f"{settings.name}-{settings.stage}",
    memory=settings.memory,
    timeout=settings.timeout,
    concurrent=settings.max_concurrent,
    permissions=perms,
    environment=settings.additional_env,
)
# Tag infrastructure
for key, value in {
    "Project": settings.name,
    "Stack": settings.stage,
    "Owner": settings.owner,
    "Client": settings.client,
}.items():
    if value:
        Tags.of(lambda_stack).add(key, value)


app.synth()<|MERGE_RESOLUTION|>--- conflicted
+++ resolved
@@ -90,39 +90,17 @@
 
         # Create an SNS Topic
         if settings.alarm_email:
-<<<<<<< HEAD
-            topic = sns.Topic(self, "DevTitilerXarray500Errors",
-                            display_name="Dev TitilerXarray Gateway 500 Errors",
-                            topic_name="DevTitilerXarray500Errors")
-=======
             topic = sns.Topic(
                 self,
                 "DevTitilerXarray500Errors",
                 display_name="Dev TitilerXarray Gateway 500 Errors",
                 topic_name="DevTitilerXarray500Errors",
             )
->>>>>>> 1e983ba3
             # Subscribe email to the topic
             email_address = settings.alarm_email
             topic.add_subscription(subscriptions.EmailSubscription(email_address))
 
             # Create CloudWatch Alarm
-<<<<<<< HEAD
-            alarm = cloudwatch.Alarm(self, "MyAlarm",
-                            metric=cloudwatch.Metric(
-                                namespace="AWS/ApiGateway",
-                                metric_name="5XXError",
-                                dimensions_map={
-                                    "ApiName": f"{id}-endpoint"
-                                },
-                                period=Duration.minutes(1)),
-                            evaluation_periods=1,
-                            threshold=1,
-                            alarm_description="Alarm if 500 errors are detected",
-                            alarm_name="ApiGateway500Alarm",
-                            actions_enabled=True
-                            )
-=======
             alarm = cloudwatch.Alarm(
                 self,
                 "MyAlarm",
@@ -138,7 +116,6 @@
                 alarm_name="ApiGateway500Alarm",
                 actions_enabled=True,
             )
->>>>>>> 1e983ba3
             alarm.add_alarm_action(cloudwatch_actions.SnsAction(topic))
         CfnOutput(self, "Endpoint", value=api.url)
 
