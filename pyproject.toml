--- conflicted
+++ resolved
@@ -26,11 +26,7 @@
 dynamic = ["version"]
 dependencies = [
     "cftime==1.6.3",
-<<<<<<< HEAD
-    "h5netcdf== 1.3.0, ==1.2.0 ; python_version < '3.9'",
-=======
     "h5netcdf== 1.3.0, ==1.1.0 ; python_version < '3.9'",
->>>>>>> 7e444660
     "xarray==2024.3.0",
     "rioxarray==0.15.0",
     "zarr==2.17.2",
